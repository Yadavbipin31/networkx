--- conflicted
+++ resolved
@@ -9,13 +9,8 @@
 before_install:
   # Current TravisCI VM is Ubuntu 12.04 which has Python 2.7 and 3.2.
   # So apt-get will only apply to those virtualenvs.
-<<<<<<< HEAD
-  - if [[ $TRAVIS_PYTHON_VERSION == '2.7' ]]; then sudo apt-get install -qq python-numpy python-scipy python-matplotlib python-pydot python-gdal cython libsuitesparse-dev; fi
-  - if [[ $TRAVIS_PYTHON_VERSION == '3.2' ]]; then sudo apt-get install -qq python3-numpy python3-scipy libsuitesparse-dev; fi
-=======
-  - if [[ $TRAVIS_PYTHON_VERSION == '2.7' ]]; then source ~/virtualenv/python2.7_with_system_site_packages/bin/activate; sudo apt-get install -qq python-numpy python-scipy python-matplotlib python-pydot python-gdal; fi
-  - if [[ $TRAVIS_PYTHON_VERSION == '3.2' ]]; then source ~/virtualenv/python3.2_with_system_site_packages/bin/activate; sudo apt-get install -qq python3-numpy python3-scipy; fi
->>>>>>> 8bd36c87
+  - if [[ $TRAVIS_PYTHON_VERSION == '2.7' ]]; then source ~/virtualenv/python2.7_with_system_site_packages/bin/activate; sudo apt-get install -qq python-numpy python-scipy python-matplotlib python-pydot python-gdal cython libsuitesparse-dev; fi
+  - if [[ $TRAVIS_PYTHON_VERSION == '3.2' ]]; then source ~/virtualenv/python3.2_with_system_site_packages/bin/activate; sudo apt-get install -qq python3-numpy python3-scipy libsuitesparse-dev; fi
 
   # Additionally, the TravisCI VM has numpy preinstalled on 2.6, 2.7 and 3.2.
   # So for 3.3 and pypy, numpy is not preinstalled and must be pip-installed.
@@ -31,9 +26,9 @@
   - pip install pyyaml --use-mirrors
   - pip install pyparsing --use-mirrors
   - pip install coveralls --use-mirrors
-  - if [[ $TRAVIS_PYTHON_VERSION == '2.7' ]]; then pip install scikits.sparse --use-mirrors; fi
-  - if [[ $TRAVIS_PYTHON_VERSION == '3.2' ]]; then pip install Cython --use-mirrors; fi
-  - if [[ $TRAVIS_PYTHON_VERSION == '3.2' ]]; then pip install scikits.sparse --use-mirrors; fi
+  - if [[ $TRAVIS_PYTHON_VERSION == '2.7' ]]; then pip install scikits.sparse; fi
+  - if [[ $TRAVIS_PYTHON_VERSION == '3.2' ]]; then pip install Cython; fi
+  - if [[ $TRAVIS_PYTHON_VERSION == '3.2' ]]; then pip install scikits.sparse; fi
 
   # In general, 2.6, 3.2, 3.3, and pypy will have lower coverage levels
   # due to missing dependencies.  The coverage level reported by coveralls
